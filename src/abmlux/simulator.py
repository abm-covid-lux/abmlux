"""Simulates an epidemic"""

import logging
from abmlux.version import VERSION
from datetime import datetime
import uuid
from collections import defaultdict
from random import Random

from tqdm import tqdm

from abmlux.scheduler import Scheduler
from abmlux.messagebus import MessageBus
from abmlux.agent import Agent
from abmlux.location import Location
from abmlux.disease_model import DiseaseModel
from abmlux.interventions import Intervention
from abmlux.world import World
from abmlux.activity_manager import ActivityManager
from abmlux.sim_time import SimClock

log = logging.getLogger('sim')

class Simulator:
    """Class that simulates an outbreak."""

    def __init__(self, config, activity_manager, clock, _map, \
                 world_model, activity_model, movement_model, \
                 disease_model, interventions, intervention_schedules, \
                 telemetry_bus):

        self.telemetry_bus = telemetry_bus

        # Static info
        self.abmlux_version = VERSION
        self.created_at     = datetime.now()
        self.run_id         = uuid.uuid4().hex

        log.info("Simulation created at %s with ID=%s", self.created_at, self.run_id)

        self.config                 = config
        self.activity_manager       = activity_manager
        self.clock                  = clock
        self.bus                    = MessageBus()

        # Components of the simulation
        self.map                    = _map
        self.world                  = world_model
        self.activity_model         = activity_model
        self.movement_model         = movement_model
        self.disease_model          = disease_model
        self.interventions          = interventions
        self.intervention_schedules = intervention_schedules

        # FIXME: remove the block below if possible
        self.locations     = self.world.locations
        self.agents        = self.world.agents

    def _initialise_components(self):
        """Tell components that a simulation is starting.

        This allows them to complete any final setup tasks on their internal state, and gives
        access to the simulation state as a whole to enable interactions between the components
        and the state of the world."""

        # Configure reporting
        self.activity_model.set_telemetry_bus(self.telemetry_bus)
        self.movement_model.set_telemetry_bus(self.telemetry_bus)
        self.disease_model.set_telemetry_bus(self.telemetry_bus)
        for name, intervention in self.interventions.items():
            intervention.set_telemetry_bus(self.telemetry_bus)

        # Here we assume that components are going to hook onto the messagebus.
        # We start with the activity model
        self.activity_model.init_sim(self)
        self.movement_model.init_sim(self)
        self.disease_model.init_sim(self)
        for name, intervention in self.interventions.items():
            log.info("Initialising intervention '%s'...", name)
            intervention.init_sim(self)

        # The sim is registered on the bus last, so they catch any events that have not been
        # inhibited by earlier processing stages.
        self.agent_updates = defaultdict(dict)
        self.bus.subscribe("request.agent.location", self.record_location_change, self)
        self.bus.subscribe("request.agent.activity", self.record_activity_change, self)
        self.bus.subscribe("request.agent.health", self.record_health_change, self)

        # For manipulating interventions
        self.scheduler = Scheduler(self.clock, self.intervention_schedules)

    def record_location_change(self, agent, new_location):
        """Record request.agent.location events, placing them on a queue to be enacted
        at the end of the tick."""

        self.agent_updates[agent]['location'] = new_location
        return MessageBus.CONSUME

    def record_activity_change(self, agent, new_activity):
        """Record request.agent.activity events, placing them on a queue to be enacted
        at the end of the tick.

        If the activity is changing, this may trigger a change in location, e.g. a change to a
        'home' activity will cause this function to emit a request to move the agent to its home.
        """

        self.agent_updates[agent]['activity'] = new_activity
        return MessageBus.CONSUME

    def record_health_change(self, agent, new_health):
        """Record request.agent.health events, placing them on a queue to be enacted
        at the end of the tick.

        Certain changes in health state will cause agents to request changes of location, e.g.
        to a hospital."""

        self.agent_updates[agent]['health'] = new_health
        return MessageBus.CONSUME

    def run(self):
        """Run the simulation"""

        log.info("Simulating outbreak...")
        log.info( "To get better output, connect to the telemetry endpoint "
                 f"(host={self.config['telemetry.host']}, port={self.config['telemetry.port']})")

        # Initialize interventions here?
        self.clock.reset()
        current_day = self.clock.now().day

        self._initialise_components()
        self.telemetry_bus.publish("simulation.start", self.run_id, self.created_at, \
                                   self.clock, self.world, self.disease_model.states)
        self.bus.publish("notify.time.start_simulation", self)

        # Simulation state.  These indices represent an optimisation to prevent having to loop
        # over every single agent.
        log.info("Creating agent location indices...")
        self.attendees                     = {l: set() for l in self.locations}
        for a in tqdm(self.agents):
<<<<<<< HEAD
            self.attendees[a.current_location].add(a)

        # Disease model parameters
        log.info("Creating health state indices...")
        self.agents_by_health_state        = {h: set() for h in self.disease_model.states}
        for a in tqdm(self.agents):
            self.agents_by_health_state[a.health].add(a)
        # /caches

=======
            self.attendees_by_health[a.current_location][a.health].add(a)
            self.attendees_by_activity[a.current_location][a.current_activity].add(a)

        # Notify telemetry server of simulation start, send agent ids and initial counts
        self.telemetry_server.send("simulation.start")
        agent_uuids = [agent.uuid for agent in self.agents]
        self.telemetry_server.send("agent_data.initial", agent_uuids)
        self.agents_by_location_type_counts = {lt: sum([len(set().union(*self.attendees_by_health[loc].values())) for loc in self.locations if loc.typ == lt]) for lt in self.location_types}
        self.telemetry_server.send("agents_by_location_type_counts.initial", self.agents_by_location_type_counts)
        self.agents_by_activity_counts      = {act: sum([len(self.attendees_by_activity[loc][self.activity_manager.as_int(act)]) for loc in self.locations]) for act in self.activities}
        self.telemetry_server.send("agents_by_activity_counts.initial", self.agents_by_activity_counts)
        self.region = self.config['region']
        self.resident_agents_by_health_state_counts  = {hs: sum([len({a for a in self.attendees_by_health[loc][hs] if a.nationality == self.region}) for loc in self.locations]) for hs in self.health_states}
        self.telemetry_server.send("resident_agents_by_health_state_counts.initial", self.resident_agents_by_health_state_counts)

        # Start the main loop
>>>>>>> e7bc9f4f
        update_notifications = []
        for t in self.clock:
            self.telemetry_bus.publish("world.time", self.clock)

            # Enable/disable interventions
            self.scheduler.tick(t)

            # Send out notifications of what has changed since last tick
            for topic, *params in update_notifications:
                self.bus.publish(topic, *params)

            # Send tick event --- things respond to this with intents
            self.bus.publish("notify.time.tick", self.clock, t)
            if current_day != self.clock.now().day:
                current_day = self.clock.now().day
                self.bus.publish("notify.time.midnight", self.clock, t)

            # - 3 - Actually enact changes in an atomic manner
            update_notifications = self._update_agents()

        self.telemetry_bus.publish("simulation.end")
        self.bus.publish("notify.time.end_simulation", self)

    def _update_agents(self):
        """Update the state of agents according to the lists provided."""

        update_notifications = []

        for agent, updates in self.agent_updates.items():

<<<<<<< HEAD
            # -------------------------------------------------------------------------------------
            if 'health' in updates:
=======
            self.agents_by_location_type_counts[agent.current_location.typ]                      -= 1
            self.agents_by_activity_counts[self.activity_manager.as_str(agent.current_activity)] -= 1
            if agent.nationality == self.region:
                self.resident_agents_by_health_state_counts[agent.health]                        -= 1
>>>>>>> e7bc9f4f

                # Remove from index
                #self.agent_counts_by_health[agent.health][agent.current_location] -= 1

                # Update
                old_health = agent.health
                agent.health = updates['health']

                # Add to index
                #self.agent_counts_by_health[agent.health][agent.current_location] += 1
                update_notifications.append(("notify.agent.health", agent, old_health))

            # -------------------------------------------------------------------------------------
            if 'activity' in updates:

                old_activity = agent.current_activity
                agent.set_activity(updates['activity'])
                update_notifications.append(("notify.agent.activity", agent, old_activity))

            # -------------------------------------------------------------------------------------
            if 'location' in updates:

                # Update indices and set activity
                #self.agent_counts_by_health[agent.health][agent.current_location] -= 1
                self.attendees[agent.current_location].remove(agent)

                old_location = agent.current_location
                agent.set_location(updates['location'])

<<<<<<< HEAD
                self.attendees[agent.current_location].add(agent)
                #self.agent_counts_by_health[agent.health][agent.current_location] += 1

                update_notifications.append(("notify.agent.location", agent, old_location))
=======
            self.agents_by_location_type_counts[agent.current_location.typ]                      += 1
            self.agents_by_activity_counts[self.activity_manager.as_str(agent.current_activity)] += 1
            if agent.nationality == self.region:
                self.resident_agents_by_health_state_counts[agent.health]                        += 1

            self.attendees_by_health[agent.current_location][agent.health].add(agent)
            self.attendees_by_activity[agent.current_location][agent.current_activity].add(agent)

        self.telemetry_server.send("agents_by_location_type_counts.update", self.clock, self.agents_by_location_type_counts)
        self.telemetry_server.send("agents_by_activity_counts.update", self.clock, self.agents_by_activity_counts)
        self.telemetry_server.send("resident_agents_by_health_state_counts.update", self.clock, self.resident_agents_by_health_state_counts)
>>>>>>> e7bc9f4f

        self.agent_updates = defaultdict(dict)
        self.telemetry_bus.publish("world.updates", self.clock, update_notifications)
        return update_notifications<|MERGE_RESOLUTION|>--- conflicted
+++ resolved
@@ -138,34 +138,22 @@
         log.info("Creating agent location indices...")
         self.attendees                     = {l: set() for l in self.locations}
         for a in tqdm(self.agents):
-<<<<<<< HEAD
-            self.attendees[a.current_location].add(a)
-
-        # Disease model parameters
-        log.info("Creating health state indices...")
-        self.agents_by_health_state        = {h: set() for h in self.disease_model.states}
-        for a in tqdm(self.agents):
-            self.agents_by_health_state[a.health].add(a)
-        # /caches
-
-=======
             self.attendees_by_health[a.current_location][a.health].add(a)
             self.attendees_by_activity[a.current_location][a.current_activity].add(a)
 
         # Notify telemetry server of simulation start, send agent ids and initial counts
-        self.telemetry_server.send("simulation.start")
+        self.telemetry_bus.publish("simulation.start")
         agent_uuids = [agent.uuid for agent in self.agents]
-        self.telemetry_server.send("agent_data.initial", agent_uuids)
+        self.telemetry_bus.publish("agent_data.initial", agent_uuids)
         self.agents_by_location_type_counts = {lt: sum([len(set().union(*self.attendees_by_health[loc].values())) for loc in self.locations if loc.typ == lt]) for lt in self.location_types}
-        self.telemetry_server.send("agents_by_location_type_counts.initial", self.agents_by_location_type_counts)
+        self.telemetry_bus.publish("agents_by_location_type_counts.initial", self.agents_by_location_type_counts)
         self.agents_by_activity_counts      = {act: sum([len(self.attendees_by_activity[loc][self.activity_manager.as_int(act)]) for loc in self.locations]) for act in self.activities}
-        self.telemetry_server.send("agents_by_activity_counts.initial", self.agents_by_activity_counts)
+        self.telemetry_bus.publish("agents_by_activity_counts.initial", self.agents_by_activity_counts)
         self.region = self.config['region']
         self.resident_agents_by_health_state_counts  = {hs: sum([len({a for a in self.attendees_by_health[loc][hs] if a.nationality == self.region}) for loc in self.locations]) for hs in self.health_states}
-        self.telemetry_server.send("resident_agents_by_health_state_counts.initial", self.resident_agents_by_health_state_counts)
+        self.telemetry_bus.publish("resident_agents_by_health_state_counts.initial", self.resident_agents_by_health_state_counts)
 
         # Start the main loop
->>>>>>> e7bc9f4f
         update_notifications = []
         for t in self.clock:
             self.telemetry_bus.publish("world.time", self.clock)
@@ -196,50 +184,36 @@
 
         for agent, updates in self.agent_updates.items():
 
-<<<<<<< HEAD
-            # -------------------------------------------------------------------------------------
-            if 'health' in updates:
-=======
             self.agents_by_location_type_counts[agent.current_location.typ]                      -= 1
             self.agents_by_activity_counts[self.activity_manager.as_str(agent.current_activity)] -= 1
             if agent.nationality == self.region:
                 self.resident_agents_by_health_state_counts[agent.health]                        -= 1
->>>>>>> e7bc9f4f
-
-                # Remove from index
-                #self.agent_counts_by_health[agent.health][agent.current_location] -= 1
-
-                # Update
-                old_health = agent.health
-                agent.health = updates['health']
-
-                # Add to index
-                #self.agent_counts_by_health[agent.health][agent.current_location] += 1
-                update_notifications.append(("notify.agent.health", agent, old_health))
+
+            self.attendees_by_health[agent.current_location][agent.health].remove(agent)
+            self.attendees_by_activity[agent.current_location][agent.current_activity].remove(agent)
 
             # -------------------------------------------------------------------------------------
+
             if 'activity' in updates:
 
                 old_activity = agent.current_activity
                 agent.set_activity(updates['activity'])
                 update_notifications.append(("notify.agent.activity", agent, old_activity))
 
-            # -------------------------------------------------------------------------------------
+            if 'health' in updates:
+
+                old_health = agent.health
+                agent.set_health(updates['health'])
+                update_notifications.append(("notify.agent.health", agent, old_health))
+
             if 'location' in updates:
-
-                # Update indices and set activity
-                #self.agent_counts_by_health[agent.health][agent.current_location] -= 1
-                self.attendees[agent.current_location].remove(agent)
 
                 old_location = agent.current_location
                 agent.set_location(updates['location'])
-
-<<<<<<< HEAD
-                self.attendees[agent.current_location].add(agent)
-                #self.agent_counts_by_health[agent.health][agent.current_location] += 1
-
                 update_notifications.append(("notify.agent.location", agent, old_location))
-=======
+
+            # ---------------------------------------------------------------------------------
+
             self.agents_by_location_type_counts[agent.current_location.typ]                      += 1
             self.agents_by_activity_counts[self.activity_manager.as_str(agent.current_activity)] += 1
             if agent.nationality == self.region:
@@ -248,11 +222,10 @@
             self.attendees_by_health[agent.current_location][agent.health].add(agent)
             self.attendees_by_activity[agent.current_location][agent.current_activity].add(agent)
 
-        self.telemetry_server.send("agents_by_location_type_counts.update", self.clock, self.agents_by_location_type_counts)
-        self.telemetry_server.send("agents_by_activity_counts.update", self.clock, self.agents_by_activity_counts)
-        self.telemetry_server.send("resident_agents_by_health_state_counts.update", self.clock, self.resident_agents_by_health_state_counts)
->>>>>>> e7bc9f4f
+        self.telemetry_bus.publish("agents_by_location_type_counts.update", self.clock, self.agents_by_location_type_counts)
+        self.telemetry_bus.publish("agents_by_activity_counts.update", self.clock, self.agents_by_activity_counts)
+        self.telemetry_bus.publish("resident_agents_by_health_state_counts.update", self.clock, self.resident_agents_by_health_state_counts)
 
         self.agent_updates = defaultdict(dict)
-        self.telemetry_bus.publish("world.updates", self.clock, update_notifications)
+
         return update_notifications