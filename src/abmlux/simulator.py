"""This file loads the agents, locations and network connections generated by the file
NetworkModel, together with the intial distributions and transition matrices generated by the
file MarkovModel, and simulates an epidemic. Note that the population size N is determined within
the file NetworkModel. In this file, one can set the length of the simulation in weeks and the
number of initial seeds. Note that the simulation starts on a Sunday and follows the SEIRD
framework."""

import logging
from collections import defaultdict

from abmlux.scheduler import Scheduler
from abmlux.messagebus import MessageBus

log = logging.getLogger('sim')

class Simulator:
    """Class that simulates an outbreak."""

    def __init__(self, state):

        # -------------------------------------------[ Config ]------------------------------------
        self.state            = state
        self.activity_manager = state.activity_manager
        self.clock            = state.clock
        self.bus              = state.bus

        self.prng          = state.prng
        self.network       = state.network
        self.locations     = state.network.locations
        self.agents        = state.network.agents
        self.disease       = state.disease
        self.interventions = state.interventions.keys()

        # Read-only config
        self.agent_updates = defaultdict(dict)
        self.bus.subscribe("request.agent.location", self.record_location_change, self)
        self.bus.subscribe("request.agent.activity", self.record_activity_change, self)
        self.bus.subscribe("request.agent.health", self.record_health_change, self)

<<<<<<< HEAD
=======
        # For reporting
        self.agents_by_health_state = {h: {a for a in self.agents if a.health == h}
                                       for h in self.disease.states}

        # FIXME: remove this centralised index
        self.attendees = None

>>>>>>> cfc6c56e
        # For manipulating interventions
        self.scheduler = Scheduler(self.clock, state.intervention_schedules)

    def record_location_change(self, agent, new_location):
        """Record request.agent.location events, placing them on a queue to be enacted
        at the end of the tick."""

        self.agent_updates[agent]['location'] = new_location
        return MessageBus.CONSUME

    def record_activity_change(self, agent, new_activity):
        """Record request.agent.activity events, placing them on a queue to be enacted
        at the end of the tick.

        If the activity is changing, this may trigger a change in location, e.g. a change to a
        'home' activity will cause this function to emit a request to move the agent to its home.
        """

        self.agent_updates[agent]['activity'] = new_activity
        return MessageBus.CONSUME

    def record_health_change(self, agent, new_health):
        """Record request.agent.health events, placing them on a queue to be enacted
        at the end of the tick.

        Certain changes in health state will cause agents to request changes of location, e.g.
        to a hospital."""

        self.agent_updates[agent]['health'] = new_health
        return MessageBus.CONSUME

    def run(self):
        """Run the simulation"""

        log.info("Simulating outbreak...")

        # Initialize interventions here?
        self.clock.reset()
        current_day = self.clock.now().day

        self.bus.publish("notify.time.start_simulation", self)

        # Caches
        # Simulation state.  These indices represent an optimisation to prevent having to loop
        # over every single agent.
        log.info("Creating agent location indices...")
        self.attendees = {l: {a for a in self.agents if a.current_location == l}
                          for l in self.locations}

        # /caches

        update_notifications = []
        for t in self.clock:

            # Enable/disable interventions
            self.scheduler.tick(t)

            # Send out notifications of what has changed since last tick
            for topic, *params in update_notifications:
                self.bus.publish(topic, *params)

            # Send tick event --- things respond to this with intents
            self.bus.publish("notify.time.tick", self.clock, t)
            if current_day != self.clock.now().day:
                current_day = self.clock.now().day
                self.bus.publish("notify.time.midnight", self.clock, t)

            # - 3 - Actually enact changes in an atomic manner
            update_notifications = self._update_agents()

        self.bus.publish("notify.time.end_simulation", self)

    def _update_agents(self):
        """Update the state of agents according to the lists provided."""

        update_notifications = []

        for agent, updates in self.agent_updates.items():

            # -------------------------------------------------------------------------------------
            if 'health' in updates:

                # Remove from index
                #self.agent_counts_by_health[agent.health][agent.current_location] -= 1

                # Update
                old_health = agent.health
                agent.health = updates['health']

                # Add to index
                #self.agent_counts_by_health[agent.health][agent.current_location] += 1
                update_notifications.append(("notify.agent.health", agent, old_health))

            # -------------------------------------------------------------------------------------
            if 'activity' in updates:

                old_activity = agent.current_activity
                agent.set_activity(updates['activity'])
                update_notifications.append(("notify.agent.activity", agent, old_activity))

            # -------------------------------------------------------------------------------------
            if 'location' in updates:

                # Update indices and set activity
                #self.agent_counts_by_health[agent.health][agent.current_location] -= 1
                self.attendees[agent.current_location].remove(agent)

                old_location = agent.current_location
                agent.set_location(updates['location'])

                self.attendees[agent.current_location].add(agent)
                #self.agent_counts_by_health[agent.health][agent.current_location] += 1

                update_notifications.append(("notify.agent.location", agent, old_location))

        self.agent_updates = defaultdict(dict)
        return update_notifications<|MERGE_RESOLUTION|>--- conflicted
+++ resolved
@@ -37,16 +37,6 @@
         self.bus.subscribe("request.agent.activity", self.record_activity_change, self)
         self.bus.subscribe("request.agent.health", self.record_health_change, self)
 
-<<<<<<< HEAD
-=======
-        # For reporting
-        self.agents_by_health_state = {h: {a for a in self.agents if a.health == h}
-                                       for h in self.disease.states}
-
-        # FIXME: remove this centralised index
-        self.attendees = None
-
->>>>>>> cfc6c56e
         # For manipulating interventions
         self.scheduler = Scheduler(self.clock, state.intervention_schedules)
 
