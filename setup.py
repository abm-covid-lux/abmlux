# Always prefer setuptools over distutils
from setuptools import setup, find_packages
import pathlib

here = pathlib.Path(__file__).parent.resolve()

# Get the long description from the README file
long_description = (here / 'README.md').read_text(encoding='utf-8')

setup(
    # This is the name of your project. The first time you publish this
    # $ pip install sampleproject
    name='abmlux',

    # Versions should comply with PEP 440:
    # https://www.python.org/dev/peps/pep-0440/
    version='0.1.0',

    # This is a one-line description or tagline of what your project does. This
    # corresponds to the "Summary" metadata field:
    # https://packaging.python.org/specifications/core-metadata/#summary
    description='An agent-based COVID-19 model for Luxembourg',

    # https://packaging.python.org/specifications/core-metadata/#description-optional
    long_description=long_description,  # Optional
    long_description_content_type='text/markdown',  # Optional (see note above)

    # This should be a valid link to your project's main homepage.
    url='https://github.com/abm-covid-lux/abmlux',

    # This should be your name or the name of the organization which owns the
    # project.
    author='J. Thompson, M & S. Wattam',

    # This should be a valid email address corresponding to the author listed
    # above.
    author_email='james.thompson@uni.lu',  # Optional

    # Classifiers help users find your project by categorizing it.
    #
    # For a list of valid classifiers, see https://pypi.org/classifiers/
    classifiers=[  # Optional
        # How mature is this project? Common values are
        #   3 - Alpha
        #   4 - Beta
        #   5 - Production/Stable
        'Development Status :: 3 - Alpha',

        # Specify the Python versions you support here. In particular, ensure
        # that you indicate you support Python 3. These classifiers are *not*
        # checked by 'pip install'. See instead 'python_requires' below.
        'Programming Language :: Python :: 3.8',
        'Programming Language :: Python :: 3 :: Only',
    ],

    # This field adds keywords for your project which will appear on the
    # project page. What does your project relate to?
    #
    # Note that this is a list of additional keywords, separated
    # by commas, to be used to assist searching for the distribution in a
    # larger catalog.
    keywords='covid19, epidemiology, model',  # Optional

    # When your source code is in a subdirectory under the project root, e.g.
    # `src/`, it is necessary to specify the `package_dir` argument.
    package_dir={'': 'src'},  # Optional

    # You can just specify package directories manually here if your project is
    # simple. Or you can use find_packages().
    #
    # Alternatively, if you just want to distribute a single Python file, use
    # the `py_modules` argument instead as follows, which will expect a file
    # called `my_module.py` to exist:
    #
    #   py_modules=["my_module"],
    #
    packages=find_packages(where='src'),  # Required

    # Specify which Python versions you support. In contrast to the
    # 'Programming Language' classifiers above, 'pip install' will check this
    # and refuse to install the project if the version does not match. See
    # https://packaging.python.org/guides/distributing-packages-using-setuptools/#python-requires
    python_requires='>=3.8, <4',

    # This field lists other packages that your project depends on to run.
    # Any package you put here will be installed by pip when your project is
    # installed, so they must be valid existing projects.
    #
    # For an analysis of "install_requires" vs pip's requirements files see:
    # https://packaging.python.org/en/latest/requirements.html
    install_requires=['tqdm',
                      'pandas',
                      'numpy',
                      'pyYAML',
                      'psutil',
                      'scipy',
<<<<<<< HEAD
                      'pyproj',
                      'dateparser'],  # Optional
=======
                      'dateparser',
                      'matplotlib'],  # Optional
>>>>>>> fd0fc1bd

    # List additional groups of dependencies here (e.g. development
    # dependencies). Users will be able to install these using the "extras"
    # syntax, for example:
    #
    #   $ pip install sampleproject[dev]
    #
    # Similar to `install_requires` above, these must be valid existing
    # projects.
    extras_require={  # Optional
        # 'dev': ['check-manifest'],
        'test': ['pytest',
                 'pdoc'],
    },

    # If there are data files included in your packages that need to be
    # installed, specify them here.
    package_data={  # Optional
        # 'sample': ['package_data.dat'],
    },

    # Although 'package_data' is the preferred approach, in some case you may
    # need to place data files outside of your packages. See:
    # http://docs.python.org/distutils/setupscript.html#installing-additional-files
    #
    # In this case, 'data_file' will be installed into '<sys.prefix>/my_data'
    # data_files=[('my_data', ['data/data_file'])],  # Optional

    # To provide executable scripts, use entry points in preference to the
    # "scripts" keyword. Entry points provide cross-platform support and allow
    # `pip` to create the appropriate form of executable for the target
    # platform.
    #
    # For example, the following would provide a command called `sample` which
    # executes the function `main` from this package when invoked:
    entry_points={  # Optional
        'console_scripts': [
            'abmlux=abmlux:main',
            'abmlux-tools=abmlux:main_tools'
        ],
    },

    # List additional URLs that are relevant to your project as a dict.
    #
    # This field corresponds to the "Project-URL" metadata fields:
    # https://packaging.python.org/specifications/core-metadata/#project-url-multiple-use
    #
    # Examples listed include a pattern for specifying where the package tracks
    # issues, where the source is hosted, where to say thanks to the package
    # maintainers, and where to support the project financially. The key is
    # what's used to render the link text on PyPI.
    project_urls={  # Optional
        # 'Bug Reports': 'https://github.com/pypa/sampleproject/issues',
        # 'Funding': 'https://donate.pypi.org',
        # 'Say Thanks!': 'http://saythanks.io/to/example',
        # 'Source': 'https://github.com/pypa/sampleproject/',
    },
)
<|MERGE_RESOLUTION|>--- conflicted
+++ resolved
@@ -94,13 +94,9 @@
                       'pyYAML',
                       'psutil',
                       'scipy',
-<<<<<<< HEAD
                       'pyproj',
-                      'dateparser'],  # Optional
-=======
                       'dateparser',
-                      'matplotlib'],  # Optional
->>>>>>> fd0fc1bd
+                      'matplotlib'],
 
     # List additional groups of dependencies here (e.g. development
     # dependencies). Users will be able to install these using the "extras"
